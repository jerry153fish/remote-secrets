--- conflicted
+++ resolved
@@ -81,10 +81,8 @@
 doc: ## generate the documentation
 	cargo doc
 
-<<<<<<< HEAD
 crd: crdgen
 	kubectl apply -f config/crd.yaml
-=======
 ##@ Build
 
 controller: ## Run a controller from your host.
@@ -102,5 +100,4 @@
 	kind load docker-image ${IMG} --name local
 
 install-local: ## install the local cluster
-	
->>>>>>> 3bb895ff
+	