--- conflicted
+++ resolved
@@ -29,11 +29,6 @@
 log = "0.4.19"
 log4rs = "1.2.0"
 prometheus = "0.13.3"
-<<<<<<< HEAD
 serde = {version = "1.0.179", features = ["derive"]}
-serde_json = "1.0.103"
-=======
-serde = {version = "1.0.174", features = ["derive"]}
 serde_json = "1.0.104"
->>>>>>> 0cd768dd
 tokio = {version = "1.29.1", features = ["macros", "rt-multi-thread"]}